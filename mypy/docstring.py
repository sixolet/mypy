"""Find type annotations from a docstring.

Do not actually try to parse the annotations, just return them as strings.

Also recognize some common non-PEP-484 aliases such as 'a string' for 'str'
and 'list of int' for 'List[int]'.

Based on original implementation by Kyle Consalus.

TODO: Decide whether it makes sense to do the heuristic analysis of aliases and natural
  language type descriptions as it's all kind of ad hoc.
"""

import re
from typing import Optional, List, Tuple, Dict, Sequence
from collections import OrderedDict


_example1 = """Fetches rows from a Bigtable.

    Retrieves rows pertaining to the given keys from the Table instance
    represented by big_table.  Silly things may happen if
    other_silly_variable is not None.

    Args:
        big_table: An open Bigtable Table instance.
        keys (Sequence[str]): A sequence of strings representing the key of each table row
            to fetch.
            but: if the keys are broken, we die.
        other_silly_variable (int): Another optional variable, that has a much
            longer name than the other args, and which does nothing.
        abc0 (Tuple[int, bool]): Hi.
        abc (Tuple[int, bool], optional): Hi.

    Returns:
        Dict[str, int]: Things.

    Raises:
        IOError: An error occurred accessing the bigtable.Table object.
    """


# Regular expression that finds the argument name and type in a line such
# as '   name (type): description'.
PARAM_RE = re.compile(r'^\s*(?P<name>[A-Za-z_][A-Za-z_0-9]*)(\s+\((?P<type>[^)]+)\))?:')

# Type strings with these brackets are rejected.
BRACKET_RE = re.compile(r'\(|\)|\{|\}')

# Support some commonly used type aliases that aren't normally valid in annotations.
# TODO: Optionally reject these (or give a warning if these are used).
translations = {
    'obj': 'Any',
    'boolean': 'bool',
    'string': 'str',
    'integer': 'int',
    'number': 'float',
    'list': 'List[Any]',
    'set': 'Set[Any]',
    'sequence': 'Sequence[Any]',
    'iterable': 'Iterable[Any]',
    'dict': 'Dict[Any, Any]',
    'dictionary': 'Dict[Any, Any]',
    'mapping': 'Mapping[Any, Any]',
}

# Some common types that we should recognize.
known_types = [
    'int', 'str', 'unicode', 'bool', 'float', 'None', 'tuple',
]

known_generic_types = [
    'List', 'Set', 'Dict', 'Iterable', 'Sequence', 'Mapping',
]

# Some natural language patterns that we want to support in docstrings.
known_patterns = [
    ('list of ?', 'List[?]'),
    ('set of ?', 'List[?]'),
    ('sequence of ?', 'Sequence[?]'),
    ('optional ?', 'Optional[?]'),
]


class DocstringTypes(object):
    def __init__(self):
        self.args = OrderedDict()  # type: Dict[str, Optional[str]]
        self.rettype = None  # type: Optional[str]

    def as_type_str(self) -> str:
        return ('(' + ','.join([v or 'Any' for v in self.args.values()]) +
                ') -> ' + (self.rettype or 'Any'))

    def __str__(self):
        return repr({'args': self.args, 'return': self.rettype})


def wsprefix(s: str) -> str:
    return s[:len(s) - len(s.lstrip())]


def scrubtype(typestr: Optional[str], only_known=False) -> Optional[str]:
    if typestr is None:
        return typestr

    # Reject typestrs with parentheses or curly braces.
    if BRACKET_RE.search(typestr):
        return None

<<<<<<< HEAD
    # Reject typestrs whose square brackets don't match & those with commas outside square brackets.
=======
    # Reject typestrs whose square brackets don't match & those with commas outside square
    # brackets.
>>>>>>> da74c3ae
    bracket_level = 0
    for c in typestr:
        if c == '[':
            bracket_level += 1
        elif c == ']':
            bracket_level -= 1
<<<<<<< HEAD
            if bracket_level < 0: # Square brackets don't match
                return None
        elif c == ',' and bracket_level == 0: # A comma appears outside brackets
=======
            if bracket_level < 0:  # Square brackets don't match
                return None
        elif c == ',' and bracket_level == 0:  # A comma appears outside brackets
>>>>>>> da74c3ae
            return None
    if bracket_level > 0:
        return None

    recognized = False
    typestr = typestr.strip()
    for prefix in ('a', 'A', 'an', 'An', 'the', 'The'):
        if typestr.startswith(prefix + ' '):
            typestr = typestr[len(prefix) + 1:]
    if typestr in translations:
        typestr = translations[typestr]
        recognized = True
    if typestr in known_types:
        recognized = True
    if any(typestr.startswith(t + '[') for t in known_generic_types):
        recognized = True
    for pattern, repl in known_patterns:
        pattern = pattern.replace('?', '([a-zA-Z]+)') + '$'
        m = re.match(pattern, typestr)
        if m:
            arg = scrubtype(m.group(1), only_known=only_known)
            if arg:
                typestr = repl.replace('?', arg)
                recognized = True
    if not recognized and only_known:
        # This is potentially a type but not one of the known types.
        return None
    return typestr


def parse_args(lines: List[str]) -> Tuple[Dict[str, str], List[str]]:
    res = OrderedDict()  # type: Dict[str, str]
    indent = wsprefix(lines[0])
    while lines:
        l = lines[0]
        if l.strip() in ('Returns:', 'Raises:'):
            break
        lines = lines[1:]
        if not l or l.isspace():
            break
        if not wsprefix(l) == indent:
            continue
        m = PARAM_RE.match(l)
        if m:
            gd = m.groupdict()
            res[gd['name']] = scrubtype(gd['type'])
    return res, lines


def parse_return(lines: List[str]) -> Tuple[Optional[str], List[str]]:
    res = None  # type: Optional[str]
    while lines and lines[0].strip == '':
        lines = lines[1:]
    if lines:
        l = lines[0]
        lines = lines[1:]
        segs = l.strip().split(':', 1)
        if len(segs) >= 1:
            res = scrubtype(segs[0], only_known=(len(segs) == 1))
    return res, lines


def parse_docstring(pds: str) -> DocstringTypes:
    ds = DocstringTypes()
    lines = pds.splitlines()
    while lines:
        first = lines[0]
        if first.strip() in ('Args:', 'Params:', 'Arguments:'):
            ds.args, lines = parse_args(lines[1:])
            break
        lines = lines[1:]
    while lines:
        first = lines[0]
        if first.strip() == 'Returns:':
            ds.rettype, lines = parse_return(lines[1:])
            break
        lines = lines[1:]
    if not ds.args:
        return None
    return ds


if __name__ == '__main__':
    print(parse_docstring(_example1))<|MERGE_RESOLUTION|>--- conflicted
+++ resolved
@@ -107,27 +107,17 @@
     if BRACKET_RE.search(typestr):
         return None
 
-<<<<<<< HEAD
-    # Reject typestrs whose square brackets don't match & those with commas outside square brackets.
-=======
     # Reject typestrs whose square brackets don't match & those with commas outside square
     # brackets.
->>>>>>> da74c3ae
     bracket_level = 0
     for c in typestr:
         if c == '[':
             bracket_level += 1
         elif c == ']':
             bracket_level -= 1
-<<<<<<< HEAD
-            if bracket_level < 0: # Square brackets don't match
-                return None
-        elif c == ',' and bracket_level == 0: # A comma appears outside brackets
-=======
             if bracket_level < 0:  # Square brackets don't match
                 return None
         elif c == ',' and bracket_level == 0:  # A comma appears outside brackets
->>>>>>> da74c3ae
             return None
     if bracket_level > 0:
         return None
