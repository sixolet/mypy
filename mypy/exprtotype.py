--- conflicted
+++ resolved
@@ -2,20 +2,12 @@
 
 from mypy.nodes import (
     Expression, NameExpr, MemberExpr, IndexExpr, TupleExpr,
-<<<<<<< HEAD
     ListExpr, StrExpr, BytesExpr, UnicodeExpr, EllipsisExpr, CallExpr,
-    ARG_POS, ARG_NAMED,
+    ARG_POS, ARG_NAMED, get_member_expr_fullname
 )
 from mypy.sharedparse import ARG_KINDS_BY_CONSTRUCTOR, STAR_ARG_CONSTRUCTORS
-from mypy.parsetype import parse_str_as_type, TypeParseError
+from mypy.fastparse import parse_type_comment
 from mypy.types import Type, UnboundType, ArgumentList, EllipsisType, AnyType, Optional
-=======
-    ListExpr, StrExpr, BytesExpr, UnicodeExpr, EllipsisExpr,
-    get_member_expr_fullname
-)
-from mypy.fastparse import parse_type_comment
-from mypy.types import Type, UnboundType, TypeList, EllipsisType
->>>>>>> d6ed0834
 
 
 class TypeTranslationError(Exception):
