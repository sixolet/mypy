"""Classes for representing mypy types."""

from abc import abstractmethod
import copy
from collections import OrderedDict
from typing import (
    Any, TypeVar, Dict, List, Tuple, cast, Generic, Set, Sequence, Optional, Union, Iterable,
    NamedTuple, Callable,
)

import mypy.nodes
from mypy.nodes import (
    INVARIANT, SymbolNode,
    ARG_POS, ARG_OPT, ARG_STAR, ARG_STAR2, ARG_NAMED, ARG_NAMED_OPT,
)
from mypy.sharedparse import argument_elide_name
from mypy.util import IdMapper


T = TypeVar('T')

JsonDict = Dict[str, Any]


def deserialize_type(data: Union[JsonDict, str]) -> 'Type':
    if isinstance(data, str):
        return Instance.deserialize(data)
    classname = data['.class']
    method = deserialize_map.get(classname)
    if method is not None:
        return method(data)
    raise NotImplementedError('unexpected .class {}'.format(classname))


class Type(mypy.nodes.Context):
    """Abstract base class for all types."""

    line = 0
    column = 0
    can_be_true = True
    can_be_false = True

    def __init__(self, line: int = -1, column: int = -1) -> None:
        self.line = line
        self.column = column

    def get_line(self) -> int:
        return self.line

    def get_column(self) -> int:
        return self.column

    def accept(self, visitor: 'TypeVisitor[T]') -> T:
        raise RuntimeError('Not implemented')

    def __repr__(self) -> str:
        return self.accept(TypeStrVisitor())

    def serialize(self) -> Union[JsonDict, str]:
        raise NotImplementedError('Cannot serialize {} instance'.format(self.__class__.__name__))

    @classmethod
    def deserialize(cls, data: JsonDict) -> 'Type':
        raise NotImplementedError('Cannot deserialize {} instance'.format(cls.__name__))


class TypeVarId:
    # A type variable is uniquely identified by its raw id and meta level.

    # For plain variables (type parameters of generic classes and
    # functions) raw ids are allocated by semantic analysis, using
    # positive ids 1, 2, ... for generic class parameters and negative
    # ids -1, ... for generic function type arguments. This convention
    # is only used to keep type variable ids distinct when allocating
    # them; the type checker makes no distinction between class and
    # function type variables.

    # Metavariables are allocated unique ids starting from 1.
    raw_id = 0  # type: int

    # Level of the variable in type inference. Currently either 0 for
    # declared types, or 1 for type inference metavariables.
    meta_level = 0  # type: int

    # Class variable used for allocating fresh ids for metavariables.
    next_raw_id = 1  # type: int

    def __init__(self, raw_id: int, meta_level: int = 0) -> None:
        self.raw_id = raw_id
        self.meta_level = meta_level

    @staticmethod
    def new(meta_level: int) -> 'TypeVarId':
        raw_id = TypeVarId.next_raw_id
        TypeVarId.next_raw_id += 1
        return TypeVarId(raw_id, meta_level)

    def __repr__(self) -> str:
        return self.raw_id.__repr__()

    def __eq__(self, other: object) -> bool:
        if isinstance(other, TypeVarId):
            return (self.raw_id == other.raw_id and
                    self.meta_level == other.meta_level)
        else:
            return False

    def __ne__(self, other: object) -> bool:
        return not (self == other)

    def __hash__(self) -> int:
        return hash((self.raw_id, self.meta_level))

    def is_meta_var(self) -> bool:
        return self.meta_level > 0


class TypeVarDef(mypy.nodes.Context):
    """Definition of a single type variable."""

    name = ''
    id = None  # type: TypeVarId
    values = None  # type: List[Type]  # Value restriction, empty list if no restriction
    upper_bound = None  # type: Type
    variance = INVARIANT  # type: int
    line = 0
    column = 0

    def __init__(self, name: str, id: Union[TypeVarId, int], values: List[Type],
                 upper_bound: Type, variance: int = INVARIANT, line: int = -1,
                 column: int = -1) -> None:
        assert values is not None, "No restrictions must be represented by empty list"
        self.name = name
        if isinstance(id, int):
            id = TypeVarId(id)
        self.id = id
        self.values = values
        self.upper_bound = upper_bound
        self.variance = variance
        self.line = line
        self.column = column

    @staticmethod
    def new_unification_variable(old: 'TypeVarDef') -> 'TypeVarDef':
        new_id = TypeVarId.new(meta_level=1)
        return TypeVarDef(old.name, new_id, old.values,
                          old.upper_bound, old.variance, old.line, old.column)

    def get_line(self) -> int:
        return self.line

    def get_column(self) -> int:
        return self.column

    def __repr__(self) -> str:
        if self.values:
            return '{} in {}'.format(self.name, tuple(self.values))
        elif not is_named_instance(self.upper_bound, 'builtins.object'):
            return '{} <: {}'.format(self.name, self.upper_bound)
        else:
            return self.name

    def serialize(self) -> JsonDict:
        assert not self.id.is_meta_var()
        return {'.class': 'TypeVarDef',
                'name': self.name,
                'id': self.id.raw_id,
                'values': [v.serialize() for v in self.values],
                'upper_bound': self.upper_bound.serialize(),
                'variance': self.variance,
                }

    @classmethod
    def deserialize(cls, data: JsonDict) -> 'TypeVarDef':
        assert data['.class'] == 'TypeVarDef'
        return TypeVarDef(data['name'],
                          data['id'],
                          [deserialize_type(v) for v in data['values']],
                          deserialize_type(data['upper_bound']),
                          data['variance'],
                          )


class UnboundType(Type):
    """Instance type that has not been bound during semantic analysis."""

    name = ''
    args = None  # type: List[Type]
    # should this type be wrapped in an Optional?
    optional = False

    # special case for X[()]
    empty_tuple_index = False

    def __init__(self,
                 name: str,
                 args: List[Type] = None,
                 line: int = -1,
                 column: int = -1,
                 optional: bool = False,
                 empty_tuple_index: bool = False) -> None:
        if not args:
            args = []
        self.name = name
        self.args = args
        self.optional = optional
        self.empty_tuple_index = empty_tuple_index
        super().__init__(line, column)

    def accept(self, visitor: 'TypeVisitor[T]') -> T:
        return visitor.visit_unbound_type(self)

    def serialize(self) -> JsonDict:
        return {'.class': 'UnboundType',
                'name': self.name,
                'args': [a.serialize() for a in self.args],
                }

    @classmethod
    def deserialize(cls, data: JsonDict) -> 'UnboundType':
        assert data['.class'] == 'UnboundType'
        return UnboundType(data['name'],
                           [deserialize_type(a) for a in data['args']])


class CallableArgument(Type):
    """Represents a Arg(type, 'name') inside a Callable's type list.

    Note that this is a synthetic type for helping parse ASTs, not a real type.
    """
    typ = None          # type: Type
    name = None         # type: Optional[str]
    constructor = None  # type: Optional[str]

    def __init__(self, typ: Type, name: Optional[str], constructor: Optional[str],
                 line: int = -1, column: int = -1) -> None:
        super().__init__(line, column)
        self.typ = typ
        self.name = name
        self.constructor = constructor

    def accept(self, visitor: 'TypeVisitor[T]') -> T:
        assert isinstance(visitor, SyntheticTypeVisitor)
        return visitor.visit_callable_argument(self)

    def serialize(self) -> JsonDict:
        assert False, "Synthetic types don't serialize"


class TypeList(Type):
    """Information about argument types and names [...].

    This is only used for the arguments of a Callable type, i.e. for
    [arg, ...] in Callable[[arg, ...], ret]. This is not a real type
    but a syntactic AST construct.
    """

    items = None  # type: List[Type]

    def __init__(self, items: List[Type], line: int = -1, column: int = -1) -> None:
        super().__init__(line, column)
        self.items = items

    def accept(self, visitor: 'TypeVisitor[T]') -> T:
        assert isinstance(visitor, SyntheticTypeVisitor)
        return visitor.visit_type_list(self)

    def serialize(self) -> JsonDict:
        assert False, "Sythetic types don't serialize"


class AnyType(Type):
    """The type 'Any'."""

    def __init__(self, implicit: bool = False, line: int = -1, column: int = -1) -> None:
        super().__init__(line, column)
        self.implicit = implicit

    def accept(self, visitor: 'TypeVisitor[T]') -> T:
        return visitor.visit_any(self)

    def serialize(self) -> JsonDict:
        return {'.class': 'AnyType'}

    @classmethod
    def deserialize(cls, data: JsonDict) -> 'AnyType':
        assert data['.class'] == 'AnyType'
        return AnyType()


class UninhabitedType(Type):
    """This type has no members.

    This type is the bottom type.
    With strict Optional checking, it is the only common subtype between all
    other types, which allows `meet` to be well defined.  Without strict
    Optional checking, NoneTyp fills this role.

    In general, for any type T:
        join(UninhabitedType, T) = T
        meet(UninhabitedType, T) = UninhabitedType
        is_subtype(UninhabitedType, T) = True
    """

    can_be_true = False
    can_be_false = False
    is_noreturn = False  # Does this come from a NoReturn?  Purely for error messages.

    def __init__(self, is_noreturn: bool = False, line: int = -1, column: int = -1) -> None:
        super().__init__(line, column)
        self.is_noreturn = is_noreturn

    def accept(self, visitor: 'TypeVisitor[T]') -> T:
        return visitor.visit_uninhabited_type(self)

    def serialize(self) -> JsonDict:
        return {'.class': 'UninhabitedType',
                'is_noreturn': self.is_noreturn}

    @classmethod
    def deserialize(cls, data: JsonDict) -> 'UninhabitedType':
        assert data['.class'] == 'UninhabitedType'
        return UninhabitedType(is_noreturn=data['is_noreturn'])


class NoneTyp(Type):
    """The type of 'None'.

    This type can be written by users as 'None'.
    """

    can_be_true = False

    def __init__(self, line: int = -1, column: int = -1) -> None:
        super().__init__(line, column)

    def accept(self, visitor: 'TypeVisitor[T]') -> T:
        return visitor.visit_none_type(self)

    def serialize(self) -> JsonDict:
        return {'.class': 'NoneTyp'}

    @classmethod
    def deserialize(cls, data: JsonDict) -> 'NoneTyp':
        assert data['.class'] == 'NoneTyp'
        return NoneTyp()


class ErasedType(Type):
    """Placeholder for an erased type.

    This is used during type inference. This has the special property that
    it is ignored during type inference.
    """

    def accept(self, visitor: 'TypeVisitor[T]') -> T:
        return visitor.visit_erased_type(self)


class DeletedType(Type):
    """Type of deleted variables.

    These can be used as lvalues but not rvalues.
    """

    source = ''  # type: Optional[str]  # May be None; name that generated this value

    def __init__(self, source: str = None, line: int = -1, column: int = -1) -> None:
        self.source = source
        super().__init__(line, column)

    def accept(self, visitor: 'TypeVisitor[T]') -> T:
        return visitor.visit_deleted_type(self)

    def serialize(self) -> JsonDict:
        return {'.class': 'DeletedType',
                'source': self.source}

    @classmethod
    def deserialize(cls, data: JsonDict) -> 'DeletedType':
        assert data['.class'] == 'DeletedType'
        return DeletedType(data['source'])


# Fake TypeInfo to be used as a placeholder during Instance de-serialization.
NOT_READY = mypy.nodes.FakeInfo(mypy.nodes.SymbolTable(),
                                mypy.nodes.ClassDef('<NOT READY>', mypy.nodes.Block([])),
                                '<NOT READY>')


class Instance(Type):
    """An instance type of form C[T1, ..., Tn].

    The list of type variables may be empty.
    """

    type = None  # type: mypy.nodes.TypeInfo
    args = None  # type: List[Type]
    erased = False  # True if result of type variable substitution
    invalid = False  # True if recovered after incorrect number of type arguments error

    def __init__(self, typ: mypy.nodes.TypeInfo, args: List[Type],
                 line: int = -1, column: int = -1, erased: bool = False) -> None:
        assert(typ is None or typ.fullname() not in ["builtins.Any", "typing.Any"])
        self.type = typ
        self.args = args
        self.erased = erased
        super().__init__(line, column)

    def accept(self, visitor: 'TypeVisitor[T]') -> T:
        return visitor.visit_instance(self)

    type_ref = None  # type: str

    def serialize(self) -> Union[JsonDict, str]:
        assert self.type is not None
        type_ref = self.type.fullname()
        if not self.args:
            return type_ref
        data = {'.class': 'Instance',
                }  # type: JsonDict
        data['type_ref'] = type_ref
        data['args'] = [arg.serialize() for arg in self.args]
        return data

    @classmethod
    def deserialize(cls, data: Union[JsonDict, str]) -> 'Instance':
        if isinstance(data, str):
            inst = Instance(NOT_READY, [])
            inst.type_ref = data
            return inst
        assert data['.class'] == 'Instance'
        args = []  # type: List[Type]
        if 'args' in data:
            args_list = data['args']
            assert isinstance(args_list, list)
            args = [deserialize_type(arg) for arg in args_list]
        inst = Instance(NOT_READY, args)
        inst.type_ref = data['type_ref']  # Will be fixed up by fixup.py later.
        return inst

    def copy_modified(self, *, args: List[Type]) -> 'Instance':
        return Instance(self.type, args, self.line, self.column, self.erased)


class TypeVarType(Type):
    """A type variable type.

    This refers to either a class type variable (id > 0) or a function
    type variable (id < 0).
    """

    name = ''  # Name of the type variable (for messages and debugging)
    id = None  # type: TypeVarId
    values = None  # type: List[Type]  # Value restriction, empty list if no restriction
    upper_bound = None  # type: Type   # Upper bound for values
    # See comments in TypeVarDef for more about variance.
    variance = INVARIANT  # type: int

    def __init__(self, binder: TypeVarDef, line: int = -1, column: int = -1) -> None:
        self.name = binder.name
        self.id = binder.id
        self.values = binder.values
        self.upper_bound = binder.upper_bound
        self.variance = binder.variance
        super().__init__(line, column)

    def accept(self, visitor: 'TypeVisitor[T]') -> T:
        return visitor.visit_type_var(self)

    def erase_to_union_or_bound(self) -> Type:
        if self.values:
            return UnionType.make_simplified_union(self.values)
        else:
            return self.upper_bound

    def serialize(self) -> JsonDict:
        assert not self.id.is_meta_var()
        return {'.class': 'TypeVarType',
                'name': self.name,
                'id': self.id.raw_id,
                'values': [v.serialize() for v in self.values],
                'upper_bound': self.upper_bound.serialize(),
                'variance': self.variance,
                }

    @classmethod
    def deserialize(cls, data: JsonDict) -> 'TypeVarType':
        assert data['.class'] == 'TypeVarType'
        tvdef = TypeVarDef(data['name'],
                           data['id'],
                           [deserialize_type(v) for v in data['values']],
                           deserialize_type(data['upper_bound']),
                           data['variance'])
        return TypeVarType(tvdef)


class FunctionLike(Type):
    """Abstract base class for function types."""

    can_be_false = False

    @abstractmethod
    def is_type_obj(self) -> bool: pass

    def is_concrete_type_obj(self) -> bool:
        return self.is_type_obj()

    @abstractmethod
    def type_object(self) -> mypy.nodes.TypeInfo: pass

    @abstractmethod
    def items(self) -> List['CallableType']: pass

    @abstractmethod
    def with_name(self, name: str) -> 'FunctionLike': pass

    @abstractmethod
    def get_name(self) -> Optional[str]: pass

    # Corresponding instance type (e.g. builtins.type)
    fallback = None  # type: Instance


_dummy = object()  # type: Any


FormalArgument = NamedTuple('FormalArgument', [
    ('name', Optional[str]),
    ('pos', Optional[int]),
    ('typ', Type),
    ('required', bool)])


class CallableType(FunctionLike):
    """Type of a non-overloaded callable object (function)."""

    arg_types = None  # type: List[Type]  # Types of function arguments
    arg_kinds = None  # type: List[int]   # ARG_ constants
<<<<<<< HEAD
    arg_names = None  # type: List[str]   # None if not a keyword argument
    min_args = 0                    # Minimum number of arguments; derived from arg_kinds
    is_var_arg = False              # Is it a varargs function?  derived from arg_kinds
    is_kw_arg = False
    ret_type = None  # type: Type   # Return value type
    name = ''                       # Name (may be None; for error messages)
    definition = None  # type: SymbolNode # For error messages.  May be None.
=======
    arg_names = None  # type: List[Optional[str]]   # None if not a keyword argument
    min_args = 0                     # Minimum number of arguments; derived from arg_kinds
    is_var_arg = False               # Is it a varargs function?  derived from arg_kinds
    ret_type = None  # type: Type    # Return value type
    name = ''  # type: Optional[str] # Name (may be None; for error messages)
    definition = None  # type: Optional[SymbolNode] # For error messages.  May be None.
>>>>>>> abd293b5
    # Type variables for a generic function
    variables = None  # type: List[TypeVarDef]

    # Is this Callable[..., t] (with literal '...')?
    is_ellipsis_args = False
    # Is this callable constructed for the benefit of a classmethod's 'cls' argument?
    is_classmethod_class = False
    # Was this type implicitly generated instead of explicitly specified by the user?
    implicit = False
    # Defined for signatures that require special handling (currently only value is 'dict'
    # for a signature similar to 'dict')
    special_sig = None  # type: Optional[str]
    # Was this callable generated by analyzing Type[...] instantiation?
    from_type_type = False  # type: bool

    bound_args = None  # type: List[Optional[Type]]

    def __init__(self,
                 arg_types: List[Type],
                 arg_kinds: List[int],
                 arg_names: List[Optional[str]],
                 ret_type: Type,
                 fallback: Instance,
                 name: str = None,
                 definition: SymbolNode = None,
                 variables: List[TypeVarDef] = None,
                 line: int = -1,
                 column: int = -1,
                 is_ellipsis_args: bool = False,
                 implicit: bool = False,
                 is_classmethod_class: bool = False,
                 special_sig: Optional[str] = None,
                 from_type_type: bool = False,
                 bound_args: List[Optional[Type]] = None,
                 ) -> None:
        if variables is None:
            variables = []
        assert len(arg_types) == len(arg_kinds)
        assert not any(tp is None for tp in arg_types), "No annotation must be Any, not None"
        self.arg_types = arg_types
        self.arg_kinds = arg_kinds
        self.arg_names = arg_names
        self.min_args = arg_kinds.count(ARG_POS)
        self.is_var_arg = ARG_STAR in arg_kinds
        self.is_kw_arg = ARG_STAR2 in arg_kinds
        self.ret_type = ret_type
        self.fallback = fallback
        assert not name or '<bound method' not in name
        self.name = name
        self.definition = definition
        self.variables = variables
        self.is_ellipsis_args = is_ellipsis_args
        self.implicit = implicit
        self.is_classmethod_class = is_classmethod_class
        self.special_sig = special_sig
        self.from_type_type = from_type_type
        self.bound_args = bound_args or []
        super().__init__(line, column)

    def copy_modified(self,
                      arg_types: List[Type] = _dummy,
                      arg_kinds: List[int] = _dummy,
                      arg_names: List[Optional[str]] = _dummy,
                      ret_type: Type = _dummy,
                      fallback: Instance = _dummy,
                      name: Optional[str] = _dummy,
                      definition: SymbolNode = _dummy,
                      variables: List[TypeVarDef] = _dummy,
                      line: int = _dummy,
                      column: int = _dummy,
                      is_ellipsis_args: bool = _dummy,
                      special_sig: Optional[str] = _dummy,
                      from_type_type: bool = _dummy,
                      bound_args: List[Optional[Type]] = _dummy) -> 'CallableType':
        return CallableType(
            arg_types=arg_types if arg_types is not _dummy else self.arg_types,
            arg_kinds=arg_kinds if arg_kinds is not _dummy else self.arg_kinds,
            arg_names=arg_names if arg_names is not _dummy else self.arg_names,
            ret_type=ret_type if ret_type is not _dummy else self.ret_type,
            fallback=fallback if fallback is not _dummy else self.fallback,
            name=name if name is not _dummy else self.name,
            definition=definition if definition is not _dummy else self.definition,
            variables=variables if variables is not _dummy else self.variables,
            line=line if line is not _dummy else self.line,
            column=column if column is not _dummy else self.column,
            is_ellipsis_args=(
                is_ellipsis_args if is_ellipsis_args is not _dummy else self.is_ellipsis_args),
            implicit=self.implicit,
            is_classmethod_class=self.is_classmethod_class,
            special_sig=special_sig if special_sig is not _dummy else self.special_sig,
            from_type_type=from_type_type if from_type_type is not _dummy else self.from_type_type,
            bound_args=bound_args if bound_args is not _dummy else self.bound_args,
        )

    def is_type_obj(self) -> bool:
        t = self.fallback.type
        return t is not None and t.is_metaclass()

    def is_concrete_type_obj(self) -> bool:
        return self.is_type_obj() and self.is_classmethod_class

    def type_object(self) -> mypy.nodes.TypeInfo:
        assert self.is_type_obj()
        ret = self.ret_type
        if isinstance(ret, TupleType):
            ret = ret.fallback
        if isinstance(ret, TypeVarType):
            ret = ret.upper_bound
        assert isinstance(ret, Instance)
        return ret.type

    def accept(self, visitor: 'TypeVisitor[T]') -> T:
        return visitor.visit_callable_type(self)

    def with_name(self, name: str) -> 'CallableType':
        """Return a copy of this type with the specified name."""
        return self.copy_modified(ret_type=self.ret_type, name=name)

    def get_name(self) -> Optional[str]:
        return self.name

    def max_fixed_args(self) -> int:
        n = len(self.arg_types)
        if self.is_var_arg:
            n -= 1
        return n

    def corresponding_argument(self, model: FormalArgument) -> Optional[FormalArgument]:
        """Return the argument in this function that corresponds to `model`"""

        by_name = self.argument_by_name(model.name)
        by_pos = self.argument_by_position(model.pos)
        if by_name is None and by_pos is None:
            return None
        if by_name is not None and by_pos is not None:
            if by_name == by_pos:
                return by_name
            # If we're dealing with an optional pos-only and an optional
            # name-only arg, merge them.  This is the case for all functions
            # taking both *args and **args, or a pair of functions like so:

            # def right(a: int = ...) -> None: ...
            # def left(__a: int = ..., *, a: int = ...) -> None: ...
            from mypy.subtypes import is_equivalent
            if (not (by_name.required or by_pos.required)
                    and by_pos.name is None
                    and by_name.pos is None
                    and is_equivalent(by_name.typ, by_pos.typ)):
                return FormalArgument(by_name.name, by_pos.pos, by_name.typ, False)
        return by_name if by_name is not None else by_pos

    def argument_by_name(self, name: Optional[str]) -> Optional[FormalArgument]:
        if name is None:
            return None
        seen_star = False
        star2_type = None  # type: Optional[Type]
        for i, (arg_name, kind, typ) in enumerate(
                zip(self.arg_names, self.arg_kinds, self.arg_types)):
            # No more positional arguments after these.
            if kind in (ARG_STAR, ARG_STAR2, ARG_NAMED, ARG_NAMED_OPT):
                seen_star = True
            if kind == ARG_STAR:
                continue
            if kind == ARG_STAR2:
                star2_type = typ
                continue
            if arg_name == name:
                position = None if seen_star else i
                return FormalArgument(name, position, typ, kind in (ARG_POS, ARG_NAMED))
        if star2_type is not None:
            return FormalArgument(name, None, star2_type, False)
        return None

    def argument_by_position(self, position: Optional[int]) -> Optional[FormalArgument]:
        if position is None:
            return None
        if self.is_var_arg:
            for kind, typ in zip(self.arg_kinds, self.arg_types):
                if kind == ARG_STAR:
                    star_type = typ
                    break
        if position >= len(self.arg_names):
            if self.is_var_arg:
                return FormalArgument(None, position, star_type, False)
            else:
                return None
        name, kind, typ = (
            self.arg_names[position],
            self.arg_kinds[position],
            self.arg_types[position],
        )
        if kind in (ARG_POS, ARG_OPT):
            return FormalArgument(name, position, typ, kind == ARG_POS)
        else:
            if self.is_var_arg:
                return FormalArgument(None, position, star_type, False)
            else:
                return None

    def items(self) -> List['CallableType']:
        return [self]

    def is_generic(self) -> bool:
        return bool(self.variables)

    def type_var_ids(self) -> List[TypeVarId]:
        a = []  # type: List[TypeVarId]
        for tv in self.variables:
            a.append(tv.id)
        return a

    def serialize(self) -> JsonDict:
        # TODO: As an optimization, leave out everything related to
        # generic functions for non-generic functions.
        return {'.class': 'CallableType',
                'arg_types': [t.serialize() for t in self.arg_types],
                'arg_kinds': self.arg_kinds,
                'arg_names': self.arg_names,
                'ret_type': self.ret_type.serialize(),
                'fallback': self.fallback.serialize(),
                'name': self.name,
                # We don't serialize the definition (only used for error messages).
                'variables': [v.serialize() for v in self.variables],
                'is_ellipsis_args': self.is_ellipsis_args,
                'implicit': self.implicit,
                'is_classmethod_class': self.is_classmethod_class,
                'bound_args': [(None if t is None else t.serialize())
                               for t in self.bound_args],
                }

    @classmethod
    def deserialize(cls, data: JsonDict) -> 'CallableType':
        assert data['.class'] == 'CallableType'
        # TODO: Set definition to the containing SymbolNode?
        return CallableType([deserialize_type(t) for t in data['arg_types']],
                            data['arg_kinds'],
                            data['arg_names'],
                            deserialize_type(data['ret_type']),
                            Instance.deserialize(data['fallback']),
                            name=data['name'],
                            variables=[TypeVarDef.deserialize(v) for v in data['variables']],
                            is_ellipsis_args=data['is_ellipsis_args'],
                            implicit=data['implicit'],
                            is_classmethod_class=data['is_classmethod_class'],
                            bound_args=[(None if t is None else deserialize_type(t))
                                        for t in data['bound_args']],
                            )


class Overloaded(FunctionLike):
    """Overloaded function type T1, ... Tn, where each Ti is CallableType.

    The variant to call is chosen based on static argument
    types. Overloaded function types can only be defined in stub
    files, and thus there is no explicit runtime dispatch
    implementation.
    """

    _items = None  # type: List[CallableType]  # Must not be empty

    def __init__(self, items: List[CallableType]) -> None:
        self._items = items
        self.fallback = items[0].fallback
        super().__init__(items[0].line, items[0].column)

    def items(self) -> List[CallableType]:
        return self._items

    def name(self) -> Optional[str]:
        return self.get_name()

    def is_type_obj(self) -> bool:
        # All the items must have the same type object status, so it's
        # sufficient to query only (any) one of them.
        return self._items[0].is_type_obj()

    def type_object(self) -> mypy.nodes.TypeInfo:
        # All the items must have the same type object, so it's sufficient to
        # query only (any) one of them.
        return self._items[0].type_object()

    def with_name(self, name: str) -> 'Overloaded':
        ni = []  # type: List[CallableType]
        for it in self._items:
            ni.append(it.with_name(name))
        return Overloaded(ni)

    def get_name(self) -> Optional[str]:
        return self._items[0].name

    def accept(self, visitor: 'TypeVisitor[T]') -> T:
        return visitor.visit_overloaded(self)

    def serialize(self) -> JsonDict:
        return {'.class': 'Overloaded',
                'items': [t.serialize() for t in self.items()],
                }

    @classmethod
    def deserialize(cls, data: JsonDict) -> 'Overloaded':
        assert data['.class'] == 'Overloaded'
        return Overloaded([CallableType.deserialize(t) for t in data['items']])


class TupleType(Type):
    """The tuple type Tuple[T1, ..., Tn] (at least one type argument).

    Instance variables:
        items: tuple item types
        fallback: the underlying instance type that is used for non-tuple methods
            (this is currently always builtins.tuple, but it could be different for named
            tuples, for example)
        implicit: if True, derived from a tuple expression (t,....) instead of Tuple[t, ...]
    """

    items = None  # type: List[Type]
    fallback = None  # type: Instance
    implicit = False

    def __init__(self, items: List[Type], fallback: Instance, line: int = -1,
                 column: int = -1, implicit: bool = False) -> None:
        self.items = items
        self.fallback = fallback
        self.implicit = implicit
        self.can_be_true = len(self.items) > 0
        self.can_be_false = len(self.items) == 0
        super().__init__(line, column)

    def length(self) -> int:
        return len(self.items)

    def accept(self, visitor: 'TypeVisitor[T]') -> T:
        return visitor.visit_tuple_type(self)

    def serialize(self) -> JsonDict:
        return {'.class': 'TupleType',
                'items': [t.serialize() for t in self.items],
                'fallback': self.fallback.serialize(),
                'implicit': self.implicit,
                }

    @classmethod
    def deserialize(cls, data: JsonDict) -> 'TupleType':
        assert data['.class'] == 'TupleType'
        return TupleType([deserialize_type(t) for t in data['items']],
                         Instance.deserialize(data['fallback']),
                         implicit=data['implicit'])

    def copy_modified(self, *, fallback: Instance = None,
                      items: List[Type] = None) -> 'TupleType':
        if fallback is None:
            fallback = self.fallback
        if items is None:
            items = self.items
        return TupleType(items, fallback, self.line, self.column)

    def slice(self, begin: int, stride: int, end: int) -> 'TupleType':
        return TupleType(self.items[begin:end:stride], self.fallback,
                         self.line, self.column, self.implicit)


class TypedDictType(Type):
    """The type of a TypedDict instance. TypedDict(K1=VT1, ..., Kn=VTn)

    A TypedDictType can be either named or anonymous.
    If it is anonymous then its fallback will be an Instance of Mapping[str, V].
    If it is named then its fallback will be an Instance of the named type (ex: "Point")
    whose TypeInfo has a typeddict_type that is anonymous.
    """

    items = None  # type: OrderedDict[str, Type]  # (item_name, item_type)
    fallback = None  # type: Instance

    def __init__(self, items: 'OrderedDict[str, Type]', fallback: Instance,
                 line: int = -1, column: int = -1) -> None:
        self.items = items
        self.fallback = fallback
        self.can_be_true = len(self.items) > 0
        self.can_be_false = len(self.items) == 0
        super().__init__(line, column)

    def accept(self, visitor: 'TypeVisitor[T]') -> T:
        return visitor.visit_typeddict_type(self)

    def serialize(self) -> JsonDict:
        return {'.class': 'TypedDictType',
                'items': [[n, t.serialize()] for (n, t) in self.items.items()],
                'fallback': self.fallback.serialize(),
                }

    @classmethod
    def deserialize(cls, data: JsonDict) -> 'TypedDictType':
        assert data['.class'] == 'TypedDictType'
        return TypedDictType(OrderedDict([(n, deserialize_type(t))
                                          for (n, t) in data['items']]),
                             Instance.deserialize(data['fallback']))

    def as_anonymous(self) -> 'TypedDictType':
        if self.fallback.type.fullname() == 'typing.Mapping':
            return self
        assert self.fallback.type.typeddict_type is not None
        return self.fallback.type.typeddict_type.as_anonymous()

    def copy_modified(self, *, fallback: Instance = None,
                      item_types: List[Type] = None) -> 'TypedDictType':
        if fallback is None:
            fallback = self.fallback
        if item_types is None:
            items = self.items
        else:
            items = OrderedDict(zip(self.items, item_types))
        return TypedDictType(items, fallback, self.line, self.column)

    def create_anonymous_fallback(self, *, value_type: Type) -> Instance:
        anonymous = self.as_anonymous()
        return anonymous.fallback.copy_modified(args=[  # i.e. Mapping
            anonymous.fallback.args[0],                 # i.e. str
            value_type
        ])

    def names_are_wider_than(self, other: 'TypedDictType') -> bool:
        return len(other.items.keys() - self.items.keys()) == 0

    def zip(self, right: 'TypedDictType') -> Iterable[Tuple[str, Type, Type]]:
        left = self
        for (item_name, left_item_type) in left.items.items():
            right_item_type = right.items.get(item_name)
            if right_item_type is not None:
                yield (item_name, left_item_type, right_item_type)

    def zipall(self, right: 'TypedDictType') \
            -> Iterable[Tuple[str, Optional[Type], Optional[Type]]]:
        left = self
        for (item_name, left_item_type) in left.items.items():
            right_item_type = right.items.get(item_name)
            yield (item_name, left_item_type, right_item_type)
        for (item_name, right_item_type) in right.items.items():
            if item_name in left.items:
                continue
            yield (item_name, None, right_item_type)


class StarType(Type):
    """The star type *type_parameter.

    This is not a real type but a syntactic AST construct.
    """

    type = None  # type: Type

    def __init__(self, type: Type, line: int = -1, column: int = -1) -> None:
        self.type = type
        super().__init__(line, column)

    def accept(self, visitor: 'TypeVisitor[T]') -> T:
        assert isinstance(visitor, SyntheticTypeVisitor)
        return visitor.visit_star_type(self)

    def serialize(self) -> JsonDict:
        assert False, "Sythetic types don't serialize"


class UnionType(Type):
    """The union type Union[T1, ..., Tn] (at least one type argument)."""

    items = None  # type: List[Type]

    def __init__(self, items: List[Type], line: int = -1, column: int = -1) -> None:
        self.items = items
        self.can_be_true = any(item.can_be_true for item in items)
        self.can_be_false = any(item.can_be_false for item in items)
        super().__init__(line, column)

    @staticmethod
    def make_union(items: List[Type], line: int = -1, column: int = -1) -> Type:
        if len(items) > 1:
            return UnionType(items, line, column)
        elif len(items) == 1:
            return items[0]
        else:
            return UninhabitedType()

    @staticmethod
    def make_simplified_union(items: List[Type], line: int = -1, column: int = -1) -> Type:
        """Build union type with redundant union items removed.

        If only a single item remains, this may return a non-union type.

        Examples:

        * [int, str] -> Union[int, str]
        * [int, object] -> object
        * [int, int] -> int
        * [int, Any] -> Union[int, Any] (Any types are not simplified away!)
        * [Any, Any] -> Any

        Note: This must NOT be used during semantic analysis, since TypeInfos may not
              be fully initialized.
        """
        # TODO: Make this a function living somewhere outside mypy.types. Most other non-trivial
        #       type operations are not static methods, so this is inconsistent.
        while any(isinstance(typ, UnionType) for typ in items):
            all_items = []  # type: List[Type]
            for typ in items:
                if isinstance(typ, UnionType):
                    all_items.extend(typ.items)
                else:
                    all_items.append(typ)
            items = all_items

        from mypy.subtypes import is_proper_subtype

        removed = set()  # type: Set[int]
        for i, ti in enumerate(items):
            if i in removed: continue
            # Keep track of the truishness info for deleted subtypes which can be relevant
            cbt = cbf = False
            for j, tj in enumerate(items):
                if (i != j and is_proper_subtype(tj, ti)):
                    # We found a redundant item in the union.
                    removed.add(j)
                    cbt = cbt or tj.can_be_true
                    cbf = cbf or tj.can_be_false
            # if deleted subtypes had more general truthiness, use that
            if not ti.can_be_true and cbt:
                items[i] = true_or_false(ti)
            elif not ti.can_be_false and cbf:
                items[i] = true_or_false(ti)

        simplified_set = [items[i] for i in range(len(items)) if i not in removed]
        return UnionType.make_union(simplified_set, line, column)

    def length(self) -> int:
        return len(self.items)

    def accept(self, visitor: 'TypeVisitor[T]') -> T:
        return visitor.visit_union_type(self)

    def has_readable_member(self, name: str) -> bool:
        """For a tree of unions of instances, check whether all instances have a given member.

        TODO: Deal with attributes of TupleType etc.
        TODO: This should probably be refactored to go elsewhere.
        """
        return all((isinstance(x, UnionType) and x.has_readable_member(name)) or
                   (isinstance(x, Instance) and x.type.has_readable_member(name))
                   for x in self.items)

    def serialize(self) -> JsonDict:
        return {'.class': 'UnionType',
                'items': [t.serialize() for t in self.items],
                }

    @classmethod
    def deserialize(cls, data: JsonDict) -> 'UnionType':
        assert data['.class'] == 'UnionType'
        return UnionType([deserialize_type(t) for t in data['items']])


class PartialType(Type):
    """Type such as List[?] where type arguments are unknown, or partial None type.

    These are used for inferring types in multiphase initialization such as this:

      x = []       # x gets a partial type List[?], as item type is unknown
      x.append(1)  # partial type gets replaced with normal type List[int]

    Or with None:

      x = None  # x gets a partial type None
      if c:
          x = 1  # Infer actual type int for x
    """

    # None for the 'None' partial type; otherwise a generic class
    type = None  # type: Optional[mypy.nodes.TypeInfo]
    var = None  # type: mypy.nodes.Var
    inner_types = None  # type: List[Type]

    def __init__(self,
                 type: Optional['mypy.nodes.TypeInfo'],
                 var: 'mypy.nodes.Var',
                 inner_types: List[Type]) -> None:
        self.type = type
        self.var = var
        self.inner_types = inner_types

    def accept(self, visitor: 'TypeVisitor[T]') -> T:
        return visitor.visit_partial_type(self)


class EllipsisType(Type):
    """The type ... (ellipsis).

    This is not a real type but a syntactic AST construct, used in Callable[..., T], for example.

    A semantically analyzed type will never have ellipsis types.
    """

    def accept(self, visitor: 'TypeVisitor[T]') -> T:
        assert isinstance(visitor, SyntheticTypeVisitor)
        return visitor.visit_ellipsis_type(self)

    def serialize(self) -> JsonDict:
        assert False, "Synthetic types don't serialize"


class TypeType(Type):
    """For types like Type[User].

    This annotates variables that are class objects, constrained by
    the type argument.  See PEP 484 for more details.

    We may encounter expressions whose values are specific classes;
    those are represented as callables (possibly overloaded)
    corresponding to the class's constructor's signature and returning
    an instance of that class.  The difference with Type[C] is that
    those callables always represent the exact class given as the
    return type; Type[C] represents any class that's a subclass of C,
    and C may also be a type variable or a union (or Any).

    Many questions around subtype relationships between Type[C1] and
    def(...) -> C2 are answered by looking at the subtype
    relationships between C1 and C2, since Type[] is considered
    covariant.

    There's an unsolved problem with constructor signatures (also
    unsolved in PEP 484): calling a variable whose type is Type[C]
    assumes the constructor signature for C, even though a subclass of
    C might completely change the constructor signature.  For now we
    just assume that users of Type[C] are careful not to do that (in
    the future we might detect when they are violating that
    assumption).
    """

    # This can't be everything, but it can be a class reference,
    # a generic class instance, a union, Any, a type variable...
    item = None  # type: Type

    def __init__(self, item: Type, *, line: int = -1, column: int = -1) -> None:
        super().__init__(line, column)
        if isinstance(item, CallableType) and item.is_type_obj():
            self.item = item.fallback
        else:
            self.item = item

    def accept(self, visitor: 'TypeVisitor[T]') -> T:
        return visitor.visit_type_type(self)

    def serialize(self) -> JsonDict:
        return {'.class': 'TypeType', 'item': self.item.serialize()}

    @classmethod
    def deserialize(cls, data: JsonDict) -> 'TypeType':
        assert data['.class'] == 'TypeType'
        return TypeType(deserialize_type(data['item']))


#
# Visitor-related classes
#


class TypeVisitor(Generic[T]):
    """Visitor class for types (Type subclasses).

    The parameter T is the return type of the visit methods.
    """

    def _notimplemented_helper(self, name: str) -> NotImplementedError:
        return NotImplementedError("Method {}.visit_{}() not implemented\n"
                                   .format(type(self).__name__, name)
                                   + "This is a known bug, track development in "
                                   + "'https://github.com/JukkaL/mypy/issues/730'")

    @abstractmethod
    def visit_unbound_type(self, t: UnboundType) -> T:
        pass

    @abstractmethod
    def visit_any(self, t: AnyType) -> T:
        pass

    @abstractmethod
    def visit_none_type(self, t: NoneTyp) -> T:
        pass

    @abstractmethod
    def visit_uninhabited_type(self, t: UninhabitedType) -> T:
        pass

    def visit_erased_type(self, t: ErasedType) -> T:
        raise self._notimplemented_helper('erased_type')

    @abstractmethod
    def visit_deleted_type(self, t: DeletedType) -> T:
        pass

    @abstractmethod
    def visit_type_var(self, t: TypeVarType) -> T:
        pass

    @abstractmethod
    def visit_instance(self, t: Instance) -> T:
        pass

    @abstractmethod
    def visit_callable_type(self, t: CallableType) -> T:
        pass

    def visit_overloaded(self, t: Overloaded) -> T:
        raise self._notimplemented_helper('overloaded')

    @abstractmethod
    def visit_tuple_type(self, t: TupleType) -> T:
        pass

    @abstractmethod
    def visit_typeddict_type(self, t: TypedDictType) -> T:
        pass

    @abstractmethod
    def visit_union_type(self, t: UnionType) -> T:
        pass

    @abstractmethod
    def visit_partial_type(self, t: PartialType) -> T:
        pass

    @abstractmethod
    def visit_type_type(self, t: TypeType) -> T:
        pass


class SyntheticTypeVisitor(TypeVisitor[T]):
    """A TypeVisitor that also knows how to visit synthetic AST constructs.

       Not just real types."""

    @abstractmethod
    def visit_star_type(self, t: StarType) -> T:
        pass

    @abstractmethod
    def visit_type_list(self, t: TypeList) -> T:
        pass

    @abstractmethod
    def visit_callable_argument(self, t: CallableArgument) -> T:
        pass

    @abstractmethod
    def visit_ellipsis_type(self, t: EllipsisType) -> T:
        pass


class TypeTranslator(TypeVisitor[Type]):
    """Identity type transformation.

    Subclass this and override some methods to implement a non-trivial
    transformation.
    """

    def visit_unbound_type(self, t: UnboundType) -> Type:
        return t

    def visit_any(self, t: AnyType) -> Type:
        return t

    def visit_none_type(self, t: NoneTyp) -> Type:
        return t

    def visit_uninhabited_type(self, t: UninhabitedType) -> Type:
        return t

    def visit_erased_type(self, t: ErasedType) -> Type:
        return t

    def visit_deleted_type(self, t: DeletedType) -> Type:
        return t

    def visit_instance(self, t: Instance) -> Type:
        return Instance(t.type, self.translate_types(t.args), t.line, t.column)

    def visit_type_var(self, t: TypeVarType) -> Type:
        return t

    def visit_partial_type(self, t: PartialType) -> Type:
        return t

    def visit_callable_type(self, t: CallableType) -> Type:
        return t.copy_modified(arg_types=self.translate_types(t.arg_types),
                               ret_type=t.ret_type.accept(self),
                               variables=self.translate_variables(t.variables))

    def visit_tuple_type(self, t: TupleType) -> Type:
        return TupleType(self.translate_types(t.items),
                         # TODO: This appears to be unsafe.
                         cast(Any, t.fallback.accept(self)),
                         t.line, t.column)

    def visit_typeddict_type(self, t: TypedDictType) -> Type:
        items = OrderedDict([
            (item_name, item_type.accept(self))
            for (item_name, item_type) in t.items.items()
        ])
        return TypedDictType(items,
                             # TODO: This appears to be unsafe.
                             cast(Any, t.fallback.accept(self)),
                             t.line, t.column)

    def visit_union_type(self, t: UnionType) -> Type:
        return UnionType(self.translate_types(t.items), t.line, t.column)

    def translate_types(self, types: List[Type]) -> List[Type]:
        return [t.accept(self) for t in types]

    def translate_variables(self,
                            variables: List[TypeVarDef]) -> List[TypeVarDef]:
        return variables

    def visit_overloaded(self, t: Overloaded) -> Type:
        items = []  # type: List[CallableType]
        for item in t.items():
            new = item.accept(self)
            if isinstance(new, CallableType):
                items.append(new)
            else:
                raise RuntimeError('CallableType expectected, but got {}'.format(type(new)))
        return Overloaded(items=items)

    def visit_type_type(self, t: TypeType) -> Type:
        return TypeType(t.item.accept(self), line=t.line, column=t.column)


class TypeStrVisitor(SyntheticTypeVisitor[str]):
    """Visitor for pretty-printing types into strings.

    This is mostly for debugging/testing.

    Do not preserve original formatting.

    Notes:
     - Represent unbound types as Foo? or Foo?[...].
     - Represent the NoneTyp type as None.
    """

    def __init__(self, id_mapper: IdMapper = None) -> None:
        self.id_mapper = id_mapper

    def visit_unbound_type(self, t: UnboundType)-> str:
        s = t.name + '?'
        if t.args != []:
            s += '[{}]'.format(self.list_str(t.args))
        return s

    def visit_type_list(self, t: TypeList) -> str:
        return '<TypeList {}>'.format(self.list_str(t.items))

    def visit_callable_argument(self, t: CallableArgument) -> str:
        typ = t.typ.accept(self)
        if t.name is None:
            return "{}({})".format(t.constructor, typ)
        else:
            return "{}({}, {})".format(t.constructor, typ, t.name)

    def visit_any(self, t: AnyType) -> str:
        return 'Any'

    def visit_none_type(self, t: NoneTyp) -> str:
        # Fully qualify to make this distinct from the None value.
        return "builtins.None"

    def visit_uninhabited_type(self, t: UninhabitedType) -> str:
        return "<uninhabited>"

    def visit_erased_type(self, t: ErasedType) -> str:
        return "<Erased>"

    def visit_deleted_type(self, t: DeletedType) -> str:
        if t.source is None:
            return "<Deleted>"
        else:
            return "<Deleted '{}'>".format(t.source)

    def visit_instance(self, t: Instance) -> str:
        if t.type is not None:
            s = t.type.fullname() or t.type.name() or '<???>'
        else:
            s = '<?>'
        if t.erased:
            s += '*'
        if t.args != []:
            s += '[{}]'.format(self.list_str(t.args))
        if self.id_mapper:
            s += '<{}>'.format(self.id_mapper.id(t.type))
        return s

    def visit_type_var(self, t: TypeVarType) -> str:
        if t.name is None:
            # Anonymous type variable type (only numeric id).
            return '`{}'.format(t.id)
        else:
            # Named type variable type.
            return '{}`{}'.format(t.name, t.id)

    def visit_callable_type(self, t: CallableType) -> str:
        s = ''
        bare_asterisk = False
        for i in range(len(t.arg_types)):
            if s != '':
                s += ', '
            if t.arg_kinds[i] in (ARG_NAMED, ARG_NAMED_OPT) and not bare_asterisk:
                s += '*, '
                bare_asterisk = True
            if t.arg_kinds[i] == ARG_STAR:
                s += '*'
            if t.arg_kinds[i] == ARG_STAR2:
                s += '**'
            name = t.arg_names[i]
            if name:
                s += name + ': '
            s += t.arg_types[i].accept(self)
            if t.arg_kinds[i] in (ARG_OPT, ARG_NAMED_OPT):
                s += ' ='

        s = '({})'.format(s)

        if not isinstance(t.ret_type, NoneTyp):
            s += ' -> {}'.format(t.ret_type.accept(self))

        if t.variables:
            s = '{} {}'.format(t.variables, s)

        return 'def {}'.format(s)

    def visit_overloaded(self, t: Overloaded) -> str:
        a = []
        for i in t.items():
            a.append(i.accept(self))
        return 'Overload({})'.format(', '.join(a))

    def visit_tuple_type(self, t: TupleType) -> str:
        s = self.list_str(t.items)
        if t.fallback and t.fallback.type:
            fallback_name = t.fallback.type.fullname()
            if fallback_name != 'builtins.tuple':
                return 'Tuple[{}, fallback={}]'.format(s, t.fallback.accept(self))
        return 'Tuple[{}]'.format(s)

    def visit_typeddict_type(self, t: TypedDictType) -> str:
        s = self.keywords_str(t.items.items())
        if t.fallback and t.fallback.type:
            if s == '':
                return 'TypedDict(_fallback={})'.format(t.fallback.accept(self))
            else:
                return 'TypedDict({}, _fallback={})'.format(s, t.fallback.accept(self))
        return 'TypedDict({})'.format(s)

    def visit_star_type(self, t: StarType) -> str:
        s = t.type.accept(self)
        return '*{}'.format(s)

    def visit_union_type(self, t: UnionType) -> str:
        s = self.list_str(t.items)
        return 'Union[{}]'.format(s)

    def visit_partial_type(self, t: PartialType) -> str:
        if t.type is None:
            return '<partial None>'
        else:
            return '<partial {}[{}]>'.format(t.type.name(),
                                             ', '.join(['?'] * len(t.type.type_vars)))

    def visit_ellipsis_type(self, t: EllipsisType) -> str:
        return '...'

    def visit_type_type(self, t: TypeType) -> str:
        return 'Type[{}]'.format(t.item.accept(self))

    def list_str(self, a: List[Type]) -> str:
        """Convert items of an array to strings (pretty-print types)
        and join the results with commas.
        """
        res = []
        for t in a:
            if isinstance(t, Type):
                res.append(t.accept(self))
            else:
                res.append(str(t))
        return ', '.join(res)

    def keywords_str(self, a: Iterable[Tuple[str, Type]]) -> str:
        """Convert keywords to strings (pretty-print types)
        and join the results with commas.
        """
        return ', '.join([
            '{}={}'.format(name, t.accept(self))
            for (name, t) in a
        ])


class TypeQuery(SyntheticTypeVisitor[T]):
    """Visitor for performing queries of types.

    strategy is used to combine results for a series of types

    Common use cases involve a boolean query using `any` or `all`
    """

    def __init__(self, strategy: Callable[[Iterable[T]], T]) -> None:
        self.strategy = strategy

    def visit_unbound_type(self, t: UnboundType) -> T:
        return self.query_types(t.args)

    def visit_type_list(self, t: TypeList) -> T:
        return self.query_types(t.items)

    def visit_callable_argument(self, t: CallableArgument) -> T:
        return t.typ.accept(self)

    def visit_any(self, t: AnyType) -> T:
        return self.strategy([])

    def visit_uninhabited_type(self, t: UninhabitedType) -> T:
        return self.strategy([])

    def visit_none_type(self, t: NoneTyp) -> T:
        return self.strategy([])

    def visit_erased_type(self, t: ErasedType) -> T:
        return self.strategy([])

    def visit_deleted_type(self, t: DeletedType) -> T:
        return self.strategy([])

    def visit_type_var(self, t: TypeVarType) -> T:
        return self.strategy([])

    def visit_partial_type(self, t: PartialType) -> T:
        return self.query_types(t.inner_types)

    def visit_instance(self, t: Instance) -> T:
        return self.query_types(t.args)

    def visit_callable_type(self, t: CallableType) -> T:
        # FIX generics
        return self.query_types(t.arg_types + [t.ret_type])

    def visit_tuple_type(self, t: TupleType) -> T:
        return self.query_types(t.items)

    def visit_typeddict_type(self, t: TypedDictType) -> T:
        return self.query_types(t.items.values())

    def visit_star_type(self, t: StarType) -> T:
        return t.type.accept(self)

    def visit_union_type(self, t: UnionType) -> T:
        return self.query_types(t.items)

    def visit_overloaded(self, t: Overloaded) -> T:
        return self.query_types(t.items())

    def visit_type_type(self, t: TypeType) -> T:
        return t.item.accept(self)

    def visit_ellipsis_type(self, t: EllipsisType) -> T:
        return self.strategy([])

    def query_types(self, types: Iterable[Type]) -> T:
        """Perform a query for a list of types.

        Use the strategy to combine the results.
        """
        return self.strategy(t.accept(self) for t in types)


def strip_type(typ: Type) -> Type:
    """Make a copy of type without 'debugging info' (function name)."""

    if isinstance(typ, CallableType):
        return typ.copy_modified(name=None)
    elif isinstance(typ, Overloaded):
        return Overloaded([cast(CallableType, strip_type(item))
                           for item in typ.items()])
    else:
        return typ


def is_named_instance(t: Type, fullname: str) -> bool:
    return (isinstance(t, Instance) and
            t.type is not None and
            t.type.fullname() == fullname)


def copy_type(t: Type) -> Type:
    """
    Build a copy of the type; used to mutate the copy with truthiness information
    """
    return copy.copy(t)


def true_only(t: Type) -> Type:
    """
    Restricted version of t with only True-ish values
    """
    if not t.can_be_true:
        # All values of t are False-ish, so there are no true values in it
        return UninhabitedType(line=t.line, column=t.column)
    elif not t.can_be_false:
        # All values of t are already True-ish, so true_only is idempotent in this case
        return t
    elif isinstance(t, UnionType):
        # The true version of a union type is the union of the true versions of its components
        new_items = [true_only(item) for item in t.items]
        return UnionType.make_simplified_union(new_items, line=t.line, column=t.column)
    else:
        new_t = copy_type(t)
        new_t.can_be_false = False
        return new_t


def false_only(t: Type) -> Type:
    """
    Restricted version of t with only False-ish values
    """
    if not t.can_be_false:
        # All values of t are True-ish, so there are no false values in it
        return UninhabitedType(line=t.line)
    elif not t.can_be_true:
        # All values of t are already False-ish, so false_only is idempotent in this case
        return t
    elif isinstance(t, UnionType):
        # The false version of a union type is the union of the false versions of its components
        new_items = [false_only(item) for item in t.items]
        return UnionType.make_simplified_union(new_items, line=t.line, column=t.column)
    else:
        new_t = copy_type(t)
        new_t.can_be_true = False
        return new_t


def true_or_false(t: Type) -> Type:
    """
    Unrestricted version of t with both True-ish and False-ish values
    """
    new_t = copy_type(t)
    new_t.can_be_true = type(new_t).can_be_true
    new_t.can_be_false = type(new_t).can_be_false
    return new_t


def function_type(func: mypy.nodes.FuncBase, fallback: Instance) -> FunctionLike:
    if func.type:
        assert isinstance(func.type, FunctionLike)
        return func.type
    else:
        # Implicit type signature with dynamic types.
        # Overloaded functions always have a signature, so func must be an ordinary function.
        assert isinstance(func, mypy.nodes.FuncItem), str(func)
        return callable_type(cast(mypy.nodes.FuncItem, func), fallback)


def callable_type(fdef: mypy.nodes.FuncItem, fallback: Instance,
                  ret_type: Type = None) -> CallableType:
    name = fdef.name()
    if name:
        name = '"{}"'.format(name)

    return CallableType(
        [AnyType()] * len(fdef.arg_names),
        fdef.arg_kinds,
        [None if argument_elide_name(n) else n for n in fdef.arg_names],
        ret_type or AnyType(),
        fallback,
        name,
        implicit=True,
    )


def get_typ_args(tp: Type) -> List[Type]:
    """Get all type arguments from a parameterizable Type."""
    if not isinstance(tp, (Instance, UnionType, TupleType, CallableType)):
        return []
    typ_args = (tp.args if isinstance(tp, Instance) else
                tp.items if not isinstance(tp, CallableType) else
                tp.arg_types + [tp.ret_type])
    return typ_args


def set_typ_args(tp: Type, new_args: List[Type], line: int = -1, column: int = -1) -> Type:
    """Return a copy of a parameterizable Type with arguments set to new_args."""
    if isinstance(tp, Instance):
        return Instance(tp.type, new_args, line, column)
    if isinstance(tp, TupleType):
        return tp.copy_modified(items=new_args)
    if isinstance(tp, UnionType):
        return UnionType(new_args, line, column)
    if isinstance(tp, CallableType):
        return tp.copy_modified(arg_types=new_args[:-1], ret_type=new_args[-1],
                                line=line, column=column)
    return tp


def get_type_vars(typ: Type) -> List[TypeVarType]:
    """Get all type variables that are present in an already analyzed type,
    without duplicates, in order of textual appearance.
    Similar to TypeAnalyser.get_type_var_names.
    """
    all_vars = []  # type: List[TypeVarType]
    for t in get_typ_args(typ):
        if isinstance(t, TypeVarType):
            all_vars.append(t)
        else:
            all_vars.extend(get_type_vars(t))
    # Remove duplicates while preserving order
    included = set()  # type: Set[TypeVarId]
    tvars = []
    for var in all_vars:
        if var.id not in included:
            tvars.append(var)
            included.add(var.id)
    return tvars


def union_items(typ: Type) -> List[Type]:
    """Return the flattened items of a union type.

    For non-union types, return a list containing just the argument.
    """
    if isinstance(typ, UnionType):
        items = []
        for item in typ.items:
            items.extend(union_items(item))
        return items
    else:
        return [typ]


deserialize_map = {
    key: obj.deserialize  # type: ignore
    for key, obj in globals().items()
    if isinstance(obj, type) and issubclass(obj, Type) and obj is not Type
}<|MERGE_RESOLUTION|>--- conflicted
+++ resolved
@@ -537,22 +537,13 @@
 
     arg_types = None  # type: List[Type]  # Types of function arguments
     arg_kinds = None  # type: List[int]   # ARG_ constants
-<<<<<<< HEAD
-    arg_names = None  # type: List[str]   # None if not a keyword argument
+    arg_names = None  # type: List[Optional[str]]   # None if not a keyword argument
     min_args = 0                    # Minimum number of arguments; derived from arg_kinds
     is_var_arg = False              # Is it a varargs function?  derived from arg_kinds
     is_kw_arg = False
     ret_type = None  # type: Type   # Return value type
-    name = ''                       # Name (may be None; for error messages)
-    definition = None  # type: SymbolNode # For error messages.  May be None.
-=======
-    arg_names = None  # type: List[Optional[str]]   # None if not a keyword argument
-    min_args = 0                     # Minimum number of arguments; derived from arg_kinds
-    is_var_arg = False               # Is it a varargs function?  derived from arg_kinds
-    ret_type = None  # type: Type    # Return value type
-    name = ''  # type: Optional[str] # Name (may be None; for error messages)
+    name = ''   # type: Optional[str] # Name (may be None; for error messages)
     definition = None  # type: Optional[SymbolNode] # For error messages.  May be None.
->>>>>>> abd293b5
     # Type variables for a generic function
     variables = None  # type: List[TypeVarDef]
 
