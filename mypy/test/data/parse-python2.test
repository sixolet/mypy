-- Test cases for parser -- Python 2 syntax.
--
-- See parse.test for a description of this file format.

[case testEmptyFile]
[out]
MypyFile:1()

[case testStringLiterals]
'bar'
u'foo'
ur'foo'
u'''bar'''
b'foo'
[out]
MypyFile:1(
  ExpressionStmt:1(
    StrExpr(bar))
  ExpressionStmt:2(
    UnicodeExpr(foo))
  ExpressionStmt:3(
    UnicodeExpr(foo))
  ExpressionStmt:4(
    UnicodeExpr(bar))
  ExpressionStmt:5(
    StrExpr(foo)))

[case testSimplePrint]
print 1
print 2, 3
print (4, 5)
[out]
MypyFile:1(
  PrintStmt:1(
    IntExpr(1)
    Newline)
  PrintStmt:2(
    IntExpr(2)
    IntExpr(3)
    Newline)
  PrintStmt:3(
    TupleExpr:3(
      IntExpr(4)
      IntExpr(5))
    Newline))

[case testPrintWithNoArgs]
print
[out]
MypyFile:1(
  PrintStmt:1(
    Newline))

[case testPrintWithTarget]
print >>foo
[out]
MypyFile:1(
  PrintStmt:1(
    Target(
      NameExpr(foo))
    Newline))

[case testPrintWithTargetAndArgs]
print >>foo, x
[out]
MypyFile:1(
  PrintStmt:1(
    NameExpr(x)
    Target(
      NameExpr(foo))
    Newline))

[case testPrintWithTargetAndArgsAndTrailingComma]
print >>foo, x, y,
[out]
MypyFile:1(
  PrintStmt:1(
    NameExpr(x)
    NameExpr(y)
    Target(
      NameExpr(foo))))

[case testSimpleWithTrailingComma]
print 1,
print 2, 3,
print (4, 5),
[out]
MypyFile:1(
  PrintStmt:1(
    IntExpr(1))
  PrintStmt:2(
    IntExpr(2)
    IntExpr(3))
  PrintStmt:3(
    TupleExpr:3(
      IntExpr(4)
      IntExpr(5))))

[case testOctalIntLiteral]
00
01
0377
[out]
MypyFile:1(
  ExpressionStmt:1(
    IntExpr(0))
  ExpressionStmt:2(
    IntExpr(1))
  ExpressionStmt:3(
    IntExpr(255)))

<<<<<<< HEAD
[case testLongLiteral]
0L
123L
012L
0x123l
[out]
MypyFile:1(
  ExpressionStmt:1(
    IntExpr(0))
  ExpressionStmt:2(
    IntExpr(123))
  ExpressionStmt:3(
    IntExpr(10))
  ExpressionStmt:4(
    IntExpr(291)))

[case testTryExceptWithComma]
try:
    x
except Exception, e:
    y
[out]
MypyFile:1(
  TryStmt:1(
    Block:1(
      ExpressionStmt:2(
        NameExpr(x)))
    NameExpr(Exception)
    NameExpr(e)
    Block:3(
      ExpressionStmt:4(
        NameExpr(y)))))

[case testExecStatement]
exec a
[out]
MypyFile:1(
  ExecStmt:1(
    NameExpr(a)))

[case testExecStatementWithIn]
exec a in globals()
[out]
MypyFile:1(
  ExecStmt:1(
    NameExpr(a)
    CallExpr:1(
      NameExpr(globals)
      Args())))

[case testExecStatementWithInAnd2Expressions]
exec a in x, y
[out]
MypyFile:1(
  ExecStmt:1(
    NameExpr(a)
    NameExpr(x)
    NameExpr(y)))
=======
[case testEllipsisInExpression_python2]
x = ... # E: Parse error before ...
[out]
>>>>>>> d25daaa9
<|MERGE_RESOLUTION|>--- conflicted
+++ resolved
@@ -109,7 +109,6 @@
   ExpressionStmt:3(
     IntExpr(255)))
 
-<<<<<<< HEAD
 [case testLongLiteral]
 0L
 123L
@@ -168,8 +167,7 @@
     NameExpr(a)
     NameExpr(x)
     NameExpr(y)))
-=======
+
 [case testEllipsisInExpression_python2]
 x = ... # E: Parse error before ...
-[out]
->>>>>>> d25daaa9
+[out]